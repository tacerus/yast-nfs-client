--- conflicted
+++ resolved
@@ -17,11 +17,7 @@
 
 
 Name:           yast2-nfs-client
-<<<<<<< HEAD
-Version:        4.2.4
-=======
-Version:        4.1.7
->>>>>>> ee7c6099
+Version:        4.2.5
 Release:        0
 Url:            https://github.com/yast/yast-nfs-client
 Summary:        YaST2 - NFS Configuration
@@ -41,8 +37,8 @@
 BuildRequires:  rubygem(%rb_default_ruby_abi:yast-rake)
 # path_matching (RSpec argument matcher)
 BuildRequires:  yast2-ruby-bindings >= 3.1.31
-# Y2Storage::MountPoint#active=
-BuildRequires:  yast2-storage-ng >= 4.0.180
+# Y2Storage::Filesystems::LegacyNfs#configure_from
+BuildRequires:  yast2-storage-ng >= 4.2.73
 # Unfortunately we cannot move this to macros.yast,
 # bcond within macros are ignored by osc/OBS.
 %bcond_with yast_run_ci_tests
@@ -56,23 +52,9 @@
 Requires:       yast2-nfs-common >= 2.24.0
 # showmount, #150382, #286300
 Recommends:     nfs-client
-<<<<<<< HEAD
-# Y2Storage::MountPoint#active=
-Requires:       yast2-storage-ng >= 4.0.180
+# Y2Storage::Filesystems::LegacyNfs#configure_from
+Requires:       yast2-storage-ng >= 4.2.73
 Requires:       yast2-ruby-bindings >= 1.0.0
-=======
-# Y2Storage::Filesystems::LegacyNfs#configure_from
-Requires:       yast2-storage-ng >= 4.1.91
-# Y2Storage::Filesystems::LegacyNfs#configure_from
-BuildRequires:  yast2-storage-ng >= 4.1.91
-
-# Unfortunately we cannot move this to macros.yast,
-# bcond within macros are ignored by osc/OBS.
-%bcond_with yast_run_ci_tests
-%if %{with yast_run_ci_tests}
-BuildRequires: rubygem(yast-rake-ci)
-%endif
->>>>>>> ee7c6099
 
 Provides:       yast2-config-nfs
 Provides:       yast2-config-nfs-devel
