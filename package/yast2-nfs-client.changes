--- conflicted
+++ resolved
@@ -1,14 +1,7 @@
 -------------------------------------------------------------------
-<<<<<<< HEAD
-Wed Nov 12 16:15:06 UTC 2014 - lslezak@suse.cz
+Tue Nov 18 07:32:59 UTC 2014 - lslezak@suse.cz
 
 - fixed string substitution in a translated message
-- 3.1.11
-=======
-Tue Nov 18 07:32:59 UTC 2014 - lslezak@suse.cz
-
-- fixed string substitution in a translated message
->>>>>>> f5333990
 
 -------------------------------------------------------------------
 Fri Nov  7 17:00:31 CET 2014 - locilka@suse.com
