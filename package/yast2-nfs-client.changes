-------------------------------------------------------------------
<<<<<<< HEAD
Thu Dec  4 09:50:30 UTC 2014 - jreidinger@suse.com

- remove X-KDE-Library from desktop file (bnc#899104)
=======
Thu Jan  8 08:58:15 UTC 2015 - mvidner@suse.com

- Used Rubocop to enforce a consistent coding style.
- 3.1.9.2
>>>>>>> 97c62751

-------------------------------------------------------------------
Tue Nov 18 07:32:59 UTC 2014 - lslezak@suse.cz

- fixed string substitution in a translated message

-------------------------------------------------------------------
Fri Nov  7 17:00:31 CET 2014 - locilka@suse.com

- Removed obsolete service (nfsboot) handling (bnc#867766)
- 3.1.10

-------------------------------------------------------------------
Thu Sep  4 12:23:22 UTC 2014 - mvidner@suse.com

- Use a more flexible rubygem requirement syntax (bnc#895069)
- 3.1.9

-------------------------------------------------------------------
Wed Aug  6 12:36:27 UTC 2014 - ancor@suse.com

- Don't display 'NFS Settings' tab when called from partitioner
  (bnc#890410)
- 3.1.8

-------------------------------------------------------------------
Thu Jul 31 14:02:30 UTC 2014 - cwh@suse.com

- Added 'fsc' to the list of valid negatable options (bnc#873142)
- 3.1.7

-------------------------------------------------------------------
Wed Jul 16 09:43:14 CEST 2014 - aschnell@suse.de

- allow mount option bsize (bnc#887369)
- 3.1.6

-------------------------------------------------------------------
Wed May 21 09:41:45 UTC 2014 - mvidner@suse.com

- Fix building with nfs-utils-1.3.0 (bnc#878875).
- 3.1.5

-------------------------------------------------------------------
Mon May  5 14:49:12 CEST 2014 - locilka@suse.com

- Obsolete Service.Status replaced with new Service.active?
- 3.1.4

-------------------------------------------------------------------
Fri Mar 28 16:54:19 UTC 2014 - vmoravec@suse.com

- Fix failing tests again
- 3.1.3

-------------------------------------------------------------------
Wed Mar 12 09:41:52 UTC 2014 - vmoravec@suse.com

- Fix failing tests
- 3.1.2

-------------------------------------------------------------------
Mon Nov 11 17:43:04 CET 2013 - locilka@suse.com

- Added missing mount options (bnc#848768)
- Refactored NfsOptions library
- 3.1.1

-------------------------------------------------------------------
Thu Sep 26 11:31:10 UTC 2013 - lslezak@suse.cz

- do not use *.spec.in template, use *.spec file with RPM macros
  instead
- 3.1.0

-------------------------------------------------------------------
Fri Sep 20 15:14:39 UTC 2013 - lslezak@suse.cz

- fixed syntax error in nfs.rnc (bnc#841550)
- 3.0.2

-------------------------------------------------------------------
Fri Sep 13 12:18:03 UTC 2013 - mvidner@suse.com

- merged changes from SLE11-SP3
  - refactored the last change following a late review
    (FATE#312242, bnc#820989)
  - AutoYaST: fix to allow NFS4 options (FATE#312242, bnc#457981)
  - added option for enabling NFS4 GSS (FATE#312242, bnc#681190)
  - Added minorversion=1 for pNFS, NFS4.1 (FATE#312259).
  - enable compiling, testing, packaging from the WC (bnc#790490)
- merged changelogs from SLE-SP3 for changes
  that already are in this branch
  - fix enablement of NFSv4 in autoyast (bnc#684859)
  - allow to set version of nfs on command line and also fix passing
    default value (bnc#681275)
  - Consistent setting of widget focus esp. when embedded in partitioner
    (bnc#435992)
- 3.0.1

-------------------------------------------------------------------
Wed Jul 31 08:33:54 UTC 2013 - yast-devel@opensuse.org

- converted from YCP to Ruby by YCP Killer
  (https://github.com/yast/ycp-killer)
- version 3.0.0

-------------------------------------------------------------------
Wed Jun 26 16:43:32 UTC 2013 - lslezak@suse.cz

- updated reading/writing /etc/idmapd.conf file (SCR agent switched
  from Limal backend to ini-agent)
- 2.24.1

-------------------------------------------------------------------
Mon May 20 16:06:42 CEST 2013 - locilka@suse.com

- Testsuites adapted to changes in Service module (bnc#807507)
- 2.24.0

-------------------------------------------------------------------
Thu Jan  3 14:28:16 UTC 2013 - locilka@suse.com

- Testsuites adapted to switching Service module to systemd
  (yast2-2.23.15)
- Testsuite adapted to one single SuSEfirewall2 service
  (yast2-2.23.17)
- 2.21.9

-------------------------------------------------------------------
Thu Sep 20 12:57:40 UTC 2012 - mfilka@suse.com

- added support for IPv6 in square brackets
- expanded testsuite for IPv6 checks
- bnc#719538
- 2.21.8 

-------------------------------------------------------------------
Thu Aug 23 19:07:04 UTC 2012 - mfilka@suse.com

- added support for comment, nofail fstab options
- bnc#776149
- 2.21.7 

-------------------------------------------------------------------
Thu May  3 06:45:39 UTC 2012 - mfilka@suse.com

- added option for enabling NFS4 GSS - bnc#681190
- 2.21.6

-------------------------------------------------------------------
Thu Mar 29 15:28:12 CEST 2012 - jsuchome@suse.cz

- merged proofread texts 

-------------------------------------------------------------------
Fri Feb 24 12:09:03 UTC 2012 - mfilka@suse.com

- fixed testsuite 

-------------------------------------------------------------------
Fri Feb 17 13:14:44 UTC 2012 - mfilka@suse.com

- IPv6 addresses supported - bnc#719538
- updated testsuite
- 2.21.5 

-------------------------------------------------------------------
Thu Feb 16 13:16:18 UTC 2012 - mfilka@suse.com

- removed some dead code, whitespaces

-------------------------------------------------------------------
Thu Feb 16 12:44:04 UTC 2012 - mfilka@suse.com

- autoinstallation fails to enable portmapper/rpcbind service - bnc#744357 
- 2.21.4

-------------------------------------------------------------------
Thu Feb 16 12:23:00 UTC 2012 - mfilka@suse.com

- accepted comments from earlier review. 
- some formatting
- 2.21.4

-------------------------------------------------------------------
Wed Feb  8 12:00:10 UTC 2012 - mfilka@suse.com

- Base server hostname combobox on existing values - bnc#547983

-------------------------------------------------------------------
Wed Dec  7 10:05:12 UTC 2011 - coolo@suse.com

- fix license to be in spdx.org format

-------------------------------------------------------------------
Thu Nov  3 13:40:49 CET 2011 - locilka@suse.cz

- Fixed testsuites
- 2.21.2

-------------------------------------------------------------------
Wed Sep 21 10:54:32 CEST 2011 - visnov@suse.cz

- set dialog title
- set proper dependency on yast2
- 2.21.1 

-------------------------------------------------------------------
Fri Sep  9 10:43:13 UTC 2011 - lslezak@suse.cz

- updated testsuite (systemd adaptation)
- 2.21.0

-------------------------------------------------------------------
Fri Aug  5 12:34:14 CEST 2011 - tgoettlicher@suse.de

- fixed .desktop file (bnc #681249)

-------------------------------------------------------------------
Tue Jun 21 18:24:39 CEST 2011 - jreidinger@suse.cz

- Fixed attempt to install rpmbind to inst-sys during installation
  (bnc#621197)

-------------------------------------------------------------------
Wed May 26 16:58:39 CEST 2010 - kmachalkova@suse.cz

- Fixed handling of return symbols (buggy patch for bnc#589541, now
  bnc#608166)
- 2.19.3

-------------------------------------------------------------------
Mon Mar 22 15:22:12 CET 2010 - juhliarik@suse.cz

- added fix for problem with OK button (bnc#589541)
- 2.19.2 

-------------------------------------------------------------------
Thu Feb  4 14:52:27 CET 2010 - kmachalkova@suse.cz

- New structure of <nfs> section of AY profiles to allow setting up
  global vars (bnc#457981) 
- Some style fixes - use ButtonBoxes, use OK-Cancel dialog 
  (bnc#571958)
- 2.19.1

-------------------------------------------------------------------
Mon Jan 18 18:07:08 CET 2010 - aschnell@suse.de

- adapted to NFS4 support in yast2-storage
- 2.19.0

------------------------------------------------------------------
Wed Jan 13 18:56:03 CET 2010 - kmachalkova@suse.cz

- Adjusted .desktop file(s) to wrap /sbin/yast2/ calls in xdg-su
  where root privileges are needed, removed X-KDE-SubstituteUID key 
  (bnc#540627)

-------------------------------------------------------------------
Wed Apr  8 13:13:58 CEST 2009 - kmachalkova@suse.cz

- Do not use ag_showexports to show nfsv4-shared dirs on a server, 
  use Nfs::Mount and show directory listing instead (bnc#466454)
- 2.18.0

-------------------------------------------------------------------
Thu Dec 11 15:51:48 CET 2008 - kmachalkova@suse.cz

- Missing strings marked for translation (bnc#449199) 
- Speed up the lookup of available NFS servers on LAN - use rpcbind's
  rpcinfo (bnc#450056)
- Show a warning pop-up if no NFS servers on LAN are found because
  of SuSEFirewall (bnc#450056)
- Ground for NFS share renaming (changing server name) in partitioner
- 2.17.10

-------------------------------------------------------------------
Mon Nov 24 15:06:08 CET 2008 - kmachalkova@suse.cz

- Do not include nfsv4 shares into non-nfs entries :) (bnc#446161)
- Button re-labelling to comply to style-guide (bnc#440528)
- 2.17.9 

-------------------------------------------------------------------
Fri Oct 31 16:45:29 CET 2008 - kmachalkova@suse.cz

- Pass no data to the partitioner if the user decides to cancel 
  add/edit/delete NFS share operation
- Correct AY backwards compatibility code if 'vfstype' key is missing 
  on Import - assume plain nfs in that case (bnc#438497) 
- 2.17.8

-------------------------------------------------------------------
Wed Oct 29 18:12:10 CET 2008 - kmachalkova@suse.cz

- Correct enabling/disabling of edit and delete buttons depending 
  on # of NFS shares (bnc#438665)
- Initialize only non-fstab NFS settings (firewall, sysconfig, idmapd) 
  if the client is run embedded in the partitioner (bnc#436897)
- 2.17.7

-------------------------------------------------------------------
Mon Oct 20 12:42:47 CEST 2008 - kmachalkova@suse.cz

- Un-HTML-ize help text (bnc#432800)
- ag_showexports (+ related scrconf file) moved to yast2 base 
  package(bnc#257910)
- 2.17.6

-------------------------------------------------------------------
Thu Oct  9 11:13:07 CEST 2008 - jsuchome@suse.cz

- fixed failing testsuite (Service.ycp)
- 2.17.5 

-------------------------------------------------------------------
Tue Sep 23 12:44:52 CEST 2008 - kmachalkova@suse.cz

- Use rpcbind instead of portmap (preferably, if not there, fall 
  back to portmap) (bnc#423026)
- Prompt user for confirmation of aborting the module if changes were
  made (Get/SetModified)
- 2.17.4

-------------------------------------------------------------------
Mon Sep  8 13:57:09 CEST 2008 - kmachalkova@suse.cz

- Necessary changes for having NFS read-write from partitioner 
  (FaTE#303326)
- Prompt user for confirmation of deleting NFS share
- Make help texts accesible from outside (and make them tab-specific)
- Support for reading/writing of /etc/idmapd.conf ( -> added
  dependency on yast2-nfs-common)(bnc#387088)
- 2.17.3

-------------------------------------------------------------------
Mon Aug 25 00:23:41 CEST 2008 - ro@suse.de

- fix build

-------------------------------------------------------------------
Thu Aug 14 17:46:51 CEST 2008 - kmachalkova@suse.cz

- First steps to integrate nfs-client into partitioner (added a client
  making esp. UI accesible from other modules) (FaTE#303326)
- 2.17.2

-------------------------------------------------------------------
Fri Aug  8 10:29:55 CEST 2008 - kmachalkova@suse.cz

- Configuration dialog split into two tabs: fstab entries and settings
- Extended list of supported nfs(4) mount options
- 2.17.1 

-------------------------------------------------------------------
Wed Aug  6 15:25:16 CEST 2008 - kmachalkova@suse.cz

- Create correct fstab entries when importing data from AY profile
  (regression from FaTE #302031 - now we need to store also fstype
  info - nfs vs. nfsv4) (bnc#395850)
- 2.17.0

-------------------------------------------------------------------
Fri May 16 16:40:22 CEST 2008 - jsrain@suse.cz

- added categories Settings and System into desktop file
  (bnc #382778)

-------------------------------------------------------------------
Tue Apr 15 10:56:18 CEST 2008 - kmachalkova@suse.cz

- Support for mounting nfsv4 shares (FaTE #302031)
- 2.16.1 

-------------------------------------------------------------------
Fri Apr 11 12:04:12 CEST 2008 - kmachalkova@suse.cz

- Propose default hostname for newly added server (nfs.current.domain)
  (FaTE #302863) 
- 2.16.0

-------------------------------------------------------------------
Mon Mar 17 12:43:32 CET 2008 - jsrain@suse.cz

- added 'StartupNotify=true' to the desktop file (bnc #304964)

-------------------------------------------------------------------
Mon Aug 20 13:20:28 CEST 2007 - mvidner@suse.cz

- Recommend nfs-client.rpm because nfs-utils.rpm got split (#286300).
- 2.15.0

-------------------------------------------------------------------
Fri May 25 13:30:04 CEST 2007 - jsrain@suse.cz

- removed outdated translations from .desktop-files (#271209)

-------------------------------------------------------------------
Mon Nov 20 14:46:48 CET 2006 - mvidner@suse.cz

- Have all yast packages with 2.14.x in OS-10.2.
- 2.14.0

-------------------------------------------------------------------
Fri Oct 13 14:17:00 CEST 2006 - mvidner@suse.cz

- Recommend nfs-utils for showmount (#150382).
- Align table editing buttons to the left (#211570).
- 2.13.5

-------------------------------------------------------------------
Mon Sep 11 17:36:24 CEST 2006 - mvidner@suse.cz

- Fixed Progress nesting (#202351).
- Using autodocs-ycp.ami (with parentheses for automake-1.9.6).
- 2.13.4

-------------------------------------------------------------------
Tue Mar  7 17:20:26 CET 2006 - mvidner@suse.cz

- Converted neededforbuild to BuildRequires
  and removed yast2-devel-packages.
- 2.13.3

-------------------------------------------------------------------
Mon Jan 16 15:28:38 CET 2006 - mvidner@suse.cz

- Again adjusted test cases for NetworkManager related changes (~#135595).
- 2.13.2

-------------------------------------------------------------------
Thu Jan  5 10:14:49 CET 2006 - mvidner@suse.cz

- Adjusted testsuite for changes in firewall code.
- 2.13.1

-------------------------------------------------------------------
Fri Sep 23 16:07:44 CEST 2005 - mvidner@suse.cz

- Moved RNC schema from autoyast2.rpm.
- 2.13.0

-------------------------------------------------------------------
Fri Aug 12 14:07:13 CEST 2005 - mvidner@suse.cz

- Do not report error if no shares were mounted because of "noauto"
  (#74597).
- More robust parsing of showexports -e (#91184).
- Fixed check_ycp errors. Added comments for translators and ycpdoc.
- 2.12.3

-------------------------------------------------------------------
Wed May 18 16:51:24 CEST 2005 - mvidner@suse.cz

- Texts proofread by rwalter.
- 2.12.2

-------------------------------------------------------------------
Fri Apr 22 14:02:27 CEST 2005 - mvidner@suse.cz

- Updated the list of valid mount options to include "users" (#74718).
- 2.12.1

-------------------------------------------------------------------
Wed Mar 16 15:49:07 CET 2005 - mvidner@suse.cz

- Recent releases of SUSE Linux ignore ICMP broadcasts,
  so use RPC broadcasts for finding NFS servers (#71064).
- 2.11.7

-------------------------------------------------------------------
Thu Feb 10 17:53:08 CET 2005 - mvidner@suse.cz

- Another testsuite adjustment for firewall.
- 2.11.6

-------------------------------------------------------------------
Mon Feb  7 16:43:52 CET 2005 - mvidner@suse.cz

- Merged proofread texts.
- 2.11.5

-------------------------------------------------------------------
Mon Jan 31 13:50:04 CET 2005 - mvidner@suse.cz

- Adjusted testsuite for changes in firewall (build fix).
- 2.11.4

-------------------------------------------------------------------
Fri Jan 14 10:00:18 CET 2005 - jsuchome@suse.cz

- added command line interface functionality
- 2.11.3

-------------------------------------------------------------------
Mon Jan  3 13:54:22 CET 2005 - mvidner@suse.cz

- Adjusted for firewall's move to yast2.rpm.
- Using Progress::set.
- 2.11.2

-------------------------------------------------------------------
Thu Nov  4 11:26:51 CET 2004 - mvidner@suse.cz

- Replaced selects by brackets, fixing build.
- 2.11.1

-------------------------------------------------------------------
Wed Sep 15 15:40:43 CEST 2004 - mvidner@suse.cz

- Use Package instead of Require.
- 2.10.5

-------------------------------------------------------------------
Tue Sep 14 09:15:47 CEST 2004 - jsrain@suse.cz

- adapted testsuite to more changes in yast2-firewall
- 2.10.4

-------------------------------------------------------------------
Mon Sep  6 17:47:49 CEST 2004 - mvidner@suse.cz

- Adjusted testsuite to changes in yast2-firewall (#44650).
- 2.10.3

-------------------------------------------------------------------
Tue Aug 31 00:13:44 CEST 2004 - nashif@suse.de

- use modified flag (#43904)

-------------------------------------------------------------------
Fri Aug 27 11:32:20 CEST 2004 - mvidner@suse.cz

- Added Open Firewall button.
- 2.10.1

-------------------------------------------------------------------
Mon Jun 21 10:59:04 CEST 2004 - mvidner@suse.cz

- Added "testedfiles" to test cases to make it work with the new testsuite.
- Added a skeleton of the command line interface.
- 2.10.0

-------------------------------------------------------------------
Fri Apr  2 15:08:31 CEST 2004 - mvidner@suse.cz

- changed license to GPL
- 2.9.11

-------------------------------------------------------------------
Wed Mar 31 17:43:15 CEST 2004 - mvidner@suse.cz

- use nfsboot (sm_notify) instead of nfslock (rpc.statd) (#36737)
- 2.9.10

-------------------------------------------------------------------
Mon Mar 15 09:39:59 CET 2004 - mvidner@suse.cz

- fixed canceling Abort (#35991)
- tell the user if showmount is missing
- re-enabled testsuite
- 2.9.9

-------------------------------------------------------------------
Wed Mar 10 08:56:43 CET 2004 - kkaempf@suse.de

- disable testsuite
- 2.9.8

-------------------------------------------------------------------
Mon Mar  8 19:59:57 CET 2004 - lslezak@suse.cz

- use Sequencer::
- set icon
- version 2.9.7

-------------------------------------------------------------------
Fri Mar  5 15:49:18 CET 2004 - mvidner@suse.cz

- added type information (lslezak)
- 2.9.6

-------------------------------------------------------------------
Fri Feb 20 13:12:07 CET 2004 - lslezak@suse.cz

- start/stop nfslock service (#34151)
- use module Service::
- NI fixes (data types)
- testsuite update
- version 2.9.5

-------------------------------------------------------------------
Thu Feb 19 13:11:54 CET 2004 - lslezak@suse.cz

- removed yast2-packager from neededforbuild
- version 2.9.4

-------------------------------------------------------------------
Fri Feb 13 15:46:34 CET 2004 - lslezak@suse.cz

- NI fixes (backquote in agent, nil checking, removed globals)
- version 2.9.3

-------------------------------------------------------------------
Tue Feb 10 10:07:04 CET 2004 - lslezak@suse.cz

- removed *.y2cc file
- version 2.9.2

-------------------------------------------------------------------
Tue Feb  3 13:52:19 CET 2004 - lslezak@suse.cz

- testsuite: NI fixes, update
- version 2.9.1

-------------------------------------------------------------------
Thu Nov 20 12:30:39 CET 2003 - lslezak@suse.cz

- use UI:: file popup dialog
- version 2.9.0

-------------------------------------------------------------------
Thu Sep 11 06:33:05 CEST 2003 - nashif@suse.de

- #30291: return list of required packages for autoinstallation

-------------------------------------------------------------------
Fri Sep  5 09:36:56 CEST 2003 - lslezak@suse.de

- merged texts from proofread
- version 2.8.5

-------------------------------------------------------------------
Thu Aug 14 16:25:04 CEST 2003 - jsuchome@suse.de

- added writing progress bar (due to #28729)
- 2.8.4

-------------------------------------------------------------------
Mon Aug 11 10:54:51 CEST 2003 - lslezak@suse.cz

- new Mount and Unmount functions
- added yast2-packager to neededforbuild
- merged proofread texts
- version 2.8.3

-------------------------------------------------------------------
Mon Aug  4 17:18:07 CEST 2003 - mvidner@suse.cz

- Kicked the "Really save?" and "Successfully saved" popups (#28322).
- Added desktop file (supersedes y2cc file).
- 2.8.2

-------------------------------------------------------------------
Fri Jun 20 16:57:34 CEST 2003 - mvidner@suse.cz

- Using Require, Label and Popup.
- 2.8.1

-------------------------------------------------------------------
Fri Mar 28 14:28:44 CET 2003 - mvidner@suse.de

- Made the host browsing list display only NFS servers
  instead of all hosts on the LAN.
- Added a button to select from a list of exported directories
  of a NFS server.
- 2.8.0

-------------------------------------------------------------------
Mon Mar  3 14:28:31 CET 2003 - mvidner@suse.de

- Import accepts empty list and can reset settings (nashif).
- 2.7.3

-------------------------------------------------------------------
Wed Feb 12 10:42:29 CET 2003 - mvidner@suse.de

- Changed _auto::Result to Export (nashif).
- 2.7.2

-------------------------------------------------------------------
Mon Feb  3 17:08:12 CET 2003 - mvidner@suse.de

- Added Read to _auto (nashif).
- 2.7.1

-------------------------------------------------------------------
Mon Jan 20 10:20:15 CET 2003 - mvidner@suse.de

- Using the new *_auto dispatcher (nashif).
- Added function key shortcuts in ncurses.
- 2.7.0

-------------------------------------------------------------------
Mon Aug 26 15:46:55 CEST 2002 - mvidner@suse.cz

- Make "yast2 nfs-client" invoke "yast2 nfs" (#17570).
- 2.6.11

-------------------------------------------------------------------
Sun Aug 11 22:55:43 CEST 2002 - mvidner@suse.cz

- Let the table keep the keyboard focus (#16116 workaround).
- Fixed autoyast writing (nashif).
- 2.6.10

-------------------------------------------------------------------
Wed Jul 31 19:03:19 CEST 2002 - mvidner@suse.cz

- Added comments for translators
- yast2-runlevel is no longer required.
- Updated screenshots
- 2.6.9

-------------------------------------------------------------------
Wed Jul 17 13:46:09 CEST 2002 - mvidner@suse.cz

- Allow directories with spaces (#15524).
- 2.6.8

-------------------------------------------------------------------
Fri Jul 12 16:08:16 CEST 2002 - arvin@suse.de

- use proper namespace for Args and CallFunction (#16776)

-------------------------------------------------------------------
Fri Jul 12 14:45:16 CEST 2002 - mvidner@suse.cz

- Fixed dependencies, using devtools 2.6.6.
- 2.6.6

-------------------------------------------------------------------
Thu Jul 04 21:31:21 CEST 2002 - arvin@suse.de

- moved non binary files to /usr/share/YaST2

-------------------------------------------------------------------
Fri Jun 28 10:48:37 CEST 2002 - mvidner@suse.cz

- Renamed to "yast2-nfs-client".
- 2.6.3

-------------------------------------------------------------------
Wed Jun 26 14:19:21 CEST 2002 - mvidner@suse.cz

- Pot file included.
- Removed dependency on translation package.
- Adapted to changed any-agent interface.
- 2.6.2

-------------------------------------------------------------------
Mon May 27 11:56:22 CEST 2002 - mvidner@suse.cz

- Current autoyast interface (nashif)
- WM close button works as Abort
- Fix for automake 1.6
- 2.6.1

-------------------------------------------------------------------
Fri Feb 15 13:52:12 CET 2002 - mvidner@suse.cz

- Another proofreading.
- 2.5.10

-------------------------------------------------------------------
Mon Feb 11 09:59:12 CET 2002 - mvidner@suse.cz

- 'Finish' button does not change to 'Next'. Help fixed accordingly.
- Added SetFocus to input popups.
- 2.5.9

-------------------------------------------------------------------
Wed Jan 30 16:39:37 CET 2002 - mvidner@suse.cz

- Had the English texts proofread.
- 2.5.8

-------------------------------------------------------------------
Mon Jan 28 11:14:10 CET 2002 - mvidner@suse.cz

- Autoinst: fixed map keys.
- Autoinst: uses WriteOnly.
- 2.5.7

-------------------------------------------------------------------
Fri Jan 18 17:12:41 CET 2002 - mvidner@suse.cz

- SetFocus to the invalid input field. (bug #12323).
- Delete and activation fixed (module conversion bugs).
- Using Report::
- 2.5.6

-------------------------------------------------------------------
Wed Jan  9 09:48:46 CET 2002 - mvidner@suse.cz

- Removed old menu entry.
- 2.5.5

-------------------------------------------------------------------
Mon Dec 17 17:59:46 CET 2001 - mvidner@suse.cz

- Added an autoinstalation client.
- 2.5.4

-------------------------------------------------------------------
Tue Dec  4 09:08:44 CET 2001 - mvidner@suse.cz

- Added default values for selects.
- 2.5.3

-------------------------------------------------------------------
Wed Nov 28 10:18:38 CET 2001 - mvidner@suse.cz

- Converted to a Module.
- Migrated to y2autoconf and create-spec.
- 2.5.2

-------------------------------------------------------------------
Tue Nov 13 09:31:34 CET 2001 - mvidner@suse.cz

- Added default values for lookups.
- 2.5.1

-------------------------------------------------------------------
Thu Sep 20 20:25:21 CEST 2001 - mvidner@suse.cz

- Fixed #11079: noauto and other generic options were refused.
- Also correctly says Wrong option instead of Wrong option format
- and strips spaces instead of giving a confusing error.
- 2.4.12

-------------------------------------------------------------------
Fri Sep 14 17:32:45 CEST 2001 - mvidner@suse.cz

- Added missing keyboard focus to OK buttons (#9915) (2.4.11)

-------------------------------------------------------------------
Thu Sep  6 10:31:24 CEST 2001 - mvidner@suse.cz

- Dialog size and spacing fixes (for ncurses). (2.4.10)

-------------------------------------------------------------------
Mon Sep  3 13:24:21 CEST 2001 - mvidner@suse.cz

- Use yast2-config-runlevel.
- Start portmap only if not running already (Bug #9999).
- Strip a trailing slash off pathnames (it confused "rcnfs status").
- 2.4.9

-------------------------------------------------------------------
Fri Aug 31 00:49:12 CEST 2001 - ro@suse.de

- added <libycp-devel> to neededforbuild (for testsuite)

-------------------------------------------------------------------
Thu Aug 23 16:32:51 CEST 2001 - mvidner@suse.cz

- Added documentation in a devel subpackage (2.4.7)

-------------------------------------------------------------------
Tue Aug 21 16:50:27 CEST 2001 - mvidner@suse.cz

- Only one <p> per string. (2.4.6)

-------------------------------------------------------------------
Tue Aug  7 17:15:57 CEST 2001 - mvidner@suse.cz

- Changed from RPM Requires to require.ycp.
- 2.4.5

-------------------------------------------------------------------
Mon Jul 30 11:41:13 CEST 2001 - mvidner@suse.cz

- Turned off autoheader.
- UI bug in test suite: sformat(UI(_(...))) -> sformat(_(...))
- Replaced _("&OK") by OKButtonLabel() etc.
- Unified the buttons to Add-Edit-Delete.
- Made keyboard shortcuts unique.
- version 2.4.4

-------------------------------------------------------------------
Tue Jul 24 15:07:50 CEST 2001 - mvidner@suse.cz

- Fixed a stupid error in the specfile.
- version 2.4.3

-------------------------------------------------------------------
Mon Jul 23 17:02:10 CEST 2001 - mvidner@suse.cz

- Fixed calling the writing function, fixed obsolete Mkdir call.
- added a testsuite
- Requires portmap
- version 2.4.2

-------------------------------------------------------------------
Thu Jul 19 12:00:00 CEST 2001 - msvec@suse.cz

- correct textdomain
- correct provides
- version 2.4.1

-------------------------------------------------------------------
Wed Jul 18 19:31:01 CEST 2001 - msvec@suse.cz

- split of the yast2-config-network
- version 2.4.0<|MERGE_RESOLUTION|>--- conflicted
+++ resolved
@@ -1,14 +1,13 @@
 -------------------------------------------------------------------
-<<<<<<< HEAD
+Thu Jan  8 08:58:15 UTC 2015 - mvidner@suse.com
+
+- Used Rubocop to enforce a consistent coding style.
+- 3.1.13
+
+-------------------------------------------------------------------
 Thu Dec  4 09:50:30 UTC 2014 - jreidinger@suse.com
 
 - remove X-KDE-Library from desktop file (bnc#899104)
-=======
-Thu Jan  8 08:58:15 UTC 2015 - mvidner@suse.com
-
-- Used Rubocop to enforce a consistent coding style.
-- 3.1.9.2
->>>>>>> 97c62751
 
 -------------------------------------------------------------------
 Tue Nov 18 07:32:59 UTC 2014 - lslezak@suse.cz
