--- conflicted
+++ resolved
@@ -1,5 +1,11 @@
 -------------------------------------------------------------------
-<<<<<<< HEAD
+Wed Jan  8 22:49:11 UTC 2020 - David Diaz <dgonzalez@suse.com>
+
+- Avoids displaying phantom NFS entries adding an action to
+  refresh the UI (related to bsc#1156446).
+- 4.2.4
+
+-------------------------------------------------------------------
 Wed Oct 30 08:31:58 UTC 2019 - Knut Anderssen <kanderssen@suse.com>
 
 - Removed nfsidmap hardcoded dependency once libnfsidmap was merged
@@ -27,13 +33,6 @@
 - Revamp spec
 - Replace GenericName with Comment
 - 4.2.0
-=======
-Wed Jan  8 22:49:11 UTC 2020 - David Diaz <dgonzalez@suse.com>
-
-- Avoids displaying phantom NFS entries adding an action to
-  refresh the UI (related to bsc#1156446).
-- 4.1.6
->>>>>>> a896003a
 
 -------------------------------------------------------------------
 Wed Feb 27 12:04:37 UTC 2019 - mvidner@suse.com
