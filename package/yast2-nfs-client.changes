-------------------------------------------------------------------
<<<<<<< HEAD
Sun Nov 25 19:16:53 UTC 2018 - Noah Davis <noahadvs@gmail.com>

- Provide icon with module (boo#1109310)
=======
Tue Nov 27 11:49:07 UTC 2018 - jreidinger@suse.com

- fix build failure caused by changes in storage-ng
  (related to change done for bsc#1088426)
>>>>>>> 4648cac3
- 4.1.1

-------------------------------------------------------------------
Tue Oct 16 16:05:36 CEST 2018 - schubi@suse.de

- Added license file to spec.

-------------------------------------------------------------------
Thu Aug 23 10:47:00 UTC 2018 - jreidinger@suse.com

- do not crash when nfs version is written as 4.0 instead of 4
  (bsc#1105674)
- 4.1.0

-------------------------------------------------------------------
Wed Aug 22 16:07:12 CEST 2018 - schubi@suse.de

- Switched license in spec file from SPDX2 to SPDX3 format. 

-------------------------------------------------------------------
Wed Jun 27 17:30:25 CEST 2018 - schubi@suse.de

- Added additional searchkeys to desktop file (fate#321043).
- 4.0.7

-------------------------------------------------------------------
Fri May 18 14:28:05 UTC 2018 - ancor@suse.com

- Fixed a bug preventing some strings (introduced while fixing
  bsc#1088426) to be translated.
- Do not crash when 'edit' button is pressed in the partitioner
  if there are no NFS entries (affects installation, part of
  fate#318196).
- When executed standalone (not embedded in the Partitioner),
  use storage-ng to read and write /etc/fstab, instead of the old
  buggy parser (bsc#429326, bsc#1064437).
- 4.0.6

-------------------------------------------------------------------
Fri Apr  6 08:51:02 UTC 2018 - ancor@suse.com

- Use only nfsvers (or its alias) to specify the version of the
  NFS protocol, instead of the legacy nfs4 (vfstype) and
  minorversion (bsc#1088426).
- Detect legacy entries and warn the user.
- 4.0.5

-------------------------------------------------------------------
Tue Apr  3 08:41:56 UTC 2018 - ancor@suse.com

- Command line interface: display correct content in the 'Options'
  column (bsc#1087826) when listing.
- Command line interface: updated help about the 'type' option.
- 4.0.4

-------------------------------------------------------------------
Tue Feb 27 13:36:26 UTC 2018 - knut.anderssen@suse.com

- Fix a missing definition of firewalld method (bsc#1082919)
- 4.0.3

-------------------------------------------------------------------
Fri Feb 23 16:20:23 UTC 2018 - lslezak@suse.cz

- During installation do not check whether the portmapper package
  is installed, fixed error handling when scanning the NFS exports
  fails (bsc#1079624)
- 4.0.2

-------------------------------------------------------------------
Thu Feb  1 20:39:37 UTC 2018 - knut.anderssen@suse.com

- Replace SuSEFirewall2 by firewalld (fate#323460)
- 4.0.1

-------------------------------------------------------------------
Fri Nov  3 18:20:20 UTC 2017 - knut.anderssen@suse.com

- Fix teststuite once SuSEFirewall2 is being replaced by firewalld
  (fate#323460)
- 4.0.0

-------------------------------------------------------------------
Mon Jun  6 07:39:33 UTC 2016 - igonzalezsosa@suse.com

- Stop generating autodocs (fate#320356)
- Add a conditional BuildRequires to allow using Jenkins for
  continuous integration (lslezak@suse.cz)
- 3.1.17

-------------------------------------------------------------------
Mon Jul 20 10:10:33 UTC 2015 - mvidner@suse.com

- Do not block an update of nfs-utils (boo#911986)
- 3.1.16

-------------------------------------------------------------------
Mon Apr  6 11:07:42 UTC 2015 - ancor@suse.com

- Consider path dependencies between mount points, allowing eg.
  a local mount on top of an NFS mount point (bsc#922307).
- 3.1.15

-------------------------------------------------------------------
Tue Feb 24 16:30:00 UTC 2015 - kmroz@suse.com

- Fix crash when accessing certain variables outside their block
  local scope. (bnc#919061)

-------------------------------------------------------------------
Thu Jan  8 08:58:15 UTC 2015 - mvidner@suse.com

- Used Rubocop to enforce a consistent coding style.
- 3.1.13

-------------------------------------------------------------------
Thu Dec  4 09:50:30 UTC 2014 - jreidinger@suse.com

- remove X-KDE-Library from desktop file (bnc#899104)

-------------------------------------------------------------------
Tue Nov 18 07:32:59 UTC 2014 - lslezak@suse.cz

- fixed string substitution in a translated message

-------------------------------------------------------------------
Fri Nov  7 17:00:31 CET 2014 - locilka@suse.com

- Removed obsolete service (nfsboot) handling (bnc#867766)
- 3.1.10

-------------------------------------------------------------------
Thu Sep  4 12:23:22 UTC 2014 - mvidner@suse.com

- Use a more flexible rubygem requirement syntax (bnc#895069)
- 3.1.9

-------------------------------------------------------------------
Wed Aug  6 12:36:27 UTC 2014 - ancor@suse.com

- Don't display 'NFS Settings' tab when called from partitioner
  (bnc#890410)
- 3.1.8

-------------------------------------------------------------------
Thu Jul 31 14:02:30 UTC 2014 - cwh@suse.com

- Added 'fsc' to the list of valid negatable options (bnc#873142)
- 3.1.7

-------------------------------------------------------------------
Wed Jul 16 09:43:14 CEST 2014 - aschnell@suse.de

- allow mount option bsize (bnc#887369)
- 3.1.6

-------------------------------------------------------------------
Wed May 21 09:41:45 UTC 2014 - mvidner@suse.com

- Fix building with nfs-utils-1.3.0 (bnc#878875).
- 3.1.5

-------------------------------------------------------------------
Mon May  5 14:49:12 CEST 2014 - locilka@suse.com

- Obsolete Service.Status replaced with new Service.active?
- 3.1.4

-------------------------------------------------------------------
Fri Mar 28 16:54:19 UTC 2014 - vmoravec@suse.com

- Fix failing tests again
- 3.1.3

-------------------------------------------------------------------
Wed Mar 12 09:41:52 UTC 2014 - vmoravec@suse.com

- Fix failing tests
- 3.1.2

-------------------------------------------------------------------
Mon Nov 11 17:43:04 CET 2013 - locilka@suse.com

- Added missing mount options (bnc#848768)
- Refactored NfsOptions library
- 3.1.1

-------------------------------------------------------------------
Thu Sep 26 11:31:10 UTC 2013 - lslezak@suse.cz

- do not use *.spec.in template, use *.spec file with RPM macros
  instead
- 3.1.0

-------------------------------------------------------------------
Fri Sep 20 15:14:39 UTC 2013 - lslezak@suse.cz

- fixed syntax error in nfs.rnc (bnc#841550)
- 3.0.2

-------------------------------------------------------------------
Fri Sep 13 12:18:03 UTC 2013 - mvidner@suse.com

- merged changes from SLE11-SP3
  - refactored the last change following a late review
    (FATE#312242, bnc#820989)
  - AutoYaST: fix to allow NFS4 options (FATE#312242, bnc#457981)
  - added option for enabling NFS4 GSS (FATE#312242, bnc#681190)
  - Added minorversion=1 for pNFS, NFS4.1 (FATE#312259).
  - enable compiling, testing, packaging from the WC (bnc#790490)
- merged changelogs from SLE-SP3 for changes
  that already are in this branch
  - fix enablement of NFSv4 in autoyast (bnc#684859)
  - allow to set version of nfs on command line and also fix passing
    default value (bnc#681275)
  - Consistent setting of widget focus esp. when embedded in partitioner
    (bnc#435992)
- 3.0.1

-------------------------------------------------------------------
Wed Jul 31 08:33:54 UTC 2013 - yast-devel@opensuse.org

- converted from YCP to Ruby by YCP Killer
  (https://github.com/yast/ycp-killer)
- version 3.0.0

-------------------------------------------------------------------
Wed Jun 26 16:43:32 UTC 2013 - lslezak@suse.cz

- updated reading/writing /etc/idmapd.conf file (SCR agent switched
  from Limal backend to ini-agent)
- 2.24.1

-------------------------------------------------------------------
Mon May 20 16:06:42 CEST 2013 - locilka@suse.com

- Testsuites adapted to changes in Service module (bnc#807507)
- 2.24.0

-------------------------------------------------------------------
Thu Jan  3 14:28:16 UTC 2013 - locilka@suse.com

- Testsuites adapted to switching Service module to systemd
  (yast2-2.23.15)
- Testsuite adapted to one single SuSEfirewall2 service
  (yast2-2.23.17)
- 2.21.9

-------------------------------------------------------------------
Thu Sep 20 12:57:40 UTC 2012 - mfilka@suse.com

- added support for IPv6 in square brackets
- expanded testsuite for IPv6 checks
- bnc#719538
- 2.21.8 

-------------------------------------------------------------------
Thu Aug 23 19:07:04 UTC 2012 - mfilka@suse.com

- added support for comment, nofail fstab options
- bnc#776149
- 2.21.7 

-------------------------------------------------------------------
Thu May  3 06:45:39 UTC 2012 - mfilka@suse.com

- added option for enabling NFS4 GSS - bnc#681190
- 2.21.6

-------------------------------------------------------------------
Thu Mar 29 15:28:12 CEST 2012 - jsuchome@suse.cz

- merged proofread texts 

-------------------------------------------------------------------
Fri Feb 24 12:09:03 UTC 2012 - mfilka@suse.com

- fixed testsuite 

-------------------------------------------------------------------
Fri Feb 17 13:14:44 UTC 2012 - mfilka@suse.com

- IPv6 addresses supported - bnc#719538
- updated testsuite
- 2.21.5 

-------------------------------------------------------------------
Thu Feb 16 13:16:18 UTC 2012 - mfilka@suse.com

- removed some dead code, whitespaces

-------------------------------------------------------------------
Thu Feb 16 12:44:04 UTC 2012 - mfilka@suse.com

- autoinstallation fails to enable portmapper/rpcbind service - bnc#744357 
- 2.21.4

-------------------------------------------------------------------
Thu Feb 16 12:23:00 UTC 2012 - mfilka@suse.com

- accepted comments from earlier review. 
- some formatting
- 2.21.4

-------------------------------------------------------------------
Wed Feb  8 12:00:10 UTC 2012 - mfilka@suse.com

- Base server hostname combobox on existing values - bnc#547983

-------------------------------------------------------------------
Wed Dec  7 10:05:12 UTC 2011 - coolo@suse.com

- fix license to be in spdx.org format

-------------------------------------------------------------------
Thu Nov  3 13:40:49 CET 2011 - locilka@suse.cz

- Fixed testsuites
- 2.21.2

-------------------------------------------------------------------
Wed Sep 21 10:54:32 CEST 2011 - visnov@suse.cz

- set dialog title
- set proper dependency on yast2
- 2.21.1 

-------------------------------------------------------------------
Fri Sep  9 10:43:13 UTC 2011 - lslezak@suse.cz

- updated testsuite (systemd adaptation)
- 2.21.0

-------------------------------------------------------------------
Fri Aug  5 12:34:14 CEST 2011 - tgoettlicher@suse.de

- fixed .desktop file (bnc #681249)

-------------------------------------------------------------------
Tue Jun 21 18:24:39 CEST 2011 - jreidinger@suse.cz

- Fixed attempt to install rpmbind to inst-sys during installation
  (bnc#621197)

-------------------------------------------------------------------
Wed May 26 16:58:39 CEST 2010 - kmachalkova@suse.cz

- Fixed handling of return symbols (buggy patch for bnc#589541, now
  bnc#608166)
- 2.19.3

-------------------------------------------------------------------
Mon Mar 22 15:22:12 CET 2010 - juhliarik@suse.cz

- added fix for problem with OK button (bnc#589541)
- 2.19.2 

-------------------------------------------------------------------
Thu Feb  4 14:52:27 CET 2010 - kmachalkova@suse.cz

- New structure of <nfs> section of AY profiles to allow setting up
  global vars (bnc#457981) 
- Some style fixes - use ButtonBoxes, use OK-Cancel dialog 
  (bnc#571958)
- 2.19.1

-------------------------------------------------------------------
Mon Jan 18 18:07:08 CET 2010 - aschnell@suse.de

- adapted to NFS4 support in yast2-storage
- 2.19.0

------------------------------------------------------------------
Wed Jan 13 18:56:03 CET 2010 - kmachalkova@suse.cz

- Adjusted .desktop file(s) to wrap /sbin/yast2/ calls in xdg-su
  where root privileges are needed, removed X-KDE-SubstituteUID key 
  (bnc#540627)

-------------------------------------------------------------------
Wed Apr  8 13:13:58 CEST 2009 - kmachalkova@suse.cz

- Do not use ag_showexports to show nfsv4-shared dirs on a server, 
  use Nfs::Mount and show directory listing instead (bnc#466454)
- 2.18.0

-------------------------------------------------------------------
Thu Dec 11 15:51:48 CET 2008 - kmachalkova@suse.cz

- Missing strings marked for translation (bnc#449199) 
- Speed up the lookup of available NFS servers on LAN - use rpcbind's
  rpcinfo (bnc#450056)
- Show a warning pop-up if no NFS servers on LAN are found because
  of SuSEFirewall (bnc#450056)
- Ground for NFS share renaming (changing server name) in partitioner
- 2.17.10

-------------------------------------------------------------------
Mon Nov 24 15:06:08 CET 2008 - kmachalkova@suse.cz

- Do not include nfsv4 shares into non-nfs entries :) (bnc#446161)
- Button re-labelling to comply to style-guide (bnc#440528)
- 2.17.9 

-------------------------------------------------------------------
Fri Oct 31 16:45:29 CET 2008 - kmachalkova@suse.cz

- Pass no data to the partitioner if the user decides to cancel 
  add/edit/delete NFS share operation
- Correct AY backwards compatibility code if 'vfstype' key is missing 
  on Import - assume plain nfs in that case (bnc#438497) 
- 2.17.8

-------------------------------------------------------------------
Wed Oct 29 18:12:10 CET 2008 - kmachalkova@suse.cz

- Correct enabling/disabling of edit and delete buttons depending 
  on # of NFS shares (bnc#438665)
- Initialize only non-fstab NFS settings (firewall, sysconfig, idmapd) 
  if the client is run embedded in the partitioner (bnc#436897)
- 2.17.7

-------------------------------------------------------------------
Mon Oct 20 12:42:47 CEST 2008 - kmachalkova@suse.cz

- Un-HTML-ize help text (bnc#432800)
- ag_showexports (+ related scrconf file) moved to yast2 base 
  package(bnc#257910)
- 2.17.6

-------------------------------------------------------------------
Thu Oct  9 11:13:07 CEST 2008 - jsuchome@suse.cz

- fixed failing testsuite (Service.ycp)
- 2.17.5 

-------------------------------------------------------------------
Tue Sep 23 12:44:52 CEST 2008 - kmachalkova@suse.cz

- Use rpcbind instead of portmap (preferably, if not there, fall 
  back to portmap) (bnc#423026)
- Prompt user for confirmation of aborting the module if changes were
  made (Get/SetModified)
- 2.17.4

-------------------------------------------------------------------
Mon Sep  8 13:57:09 CEST 2008 - kmachalkova@suse.cz

- Necessary changes for having NFS read-write from partitioner 
  (FaTE#303326)
- Prompt user for confirmation of deleting NFS share
- Make help texts accesible from outside (and make them tab-specific)
- Support for reading/writing of /etc/idmapd.conf ( -> added
  dependency on yast2-nfs-common)(bnc#387088)
- 2.17.3

-------------------------------------------------------------------
Mon Aug 25 00:23:41 CEST 2008 - ro@suse.de

- fix build

-------------------------------------------------------------------
Thu Aug 14 17:46:51 CEST 2008 - kmachalkova@suse.cz

- First steps to integrate nfs-client into partitioner (added a client
  making esp. UI accesible from other modules) (FaTE#303326)
- 2.17.2

-------------------------------------------------------------------
Fri Aug  8 10:29:55 CEST 2008 - kmachalkova@suse.cz

- Configuration dialog split into two tabs: fstab entries and settings
- Extended list of supported nfs(4) mount options
- 2.17.1 

-------------------------------------------------------------------
Wed Aug  6 15:25:16 CEST 2008 - kmachalkova@suse.cz

- Create correct fstab entries when importing data from AY profile
  (regression from FaTE #302031 - now we need to store also fstype
  info - nfs vs. nfsv4) (bnc#395850)
- 2.17.0

-------------------------------------------------------------------
Fri May 16 16:40:22 CEST 2008 - jsrain@suse.cz

- added categories Settings and System into desktop file
  (bnc #382778)

-------------------------------------------------------------------
Tue Apr 15 10:56:18 CEST 2008 - kmachalkova@suse.cz

- Support for mounting nfsv4 shares (FaTE #302031)
- 2.16.1 

-------------------------------------------------------------------
Fri Apr 11 12:04:12 CEST 2008 - kmachalkova@suse.cz

- Propose default hostname for newly added server (nfs.current.domain)
  (FaTE #302863) 
- 2.16.0

-------------------------------------------------------------------
Mon Mar 17 12:43:32 CET 2008 - jsrain@suse.cz

- added 'StartupNotify=true' to the desktop file (bnc #304964)

-------------------------------------------------------------------
Mon Aug 20 13:20:28 CEST 2007 - mvidner@suse.cz

- Recommend nfs-client.rpm because nfs-utils.rpm got split (#286300).
- 2.15.0

-------------------------------------------------------------------
Fri May 25 13:30:04 CEST 2007 - jsrain@suse.cz

- removed outdated translations from .desktop-files (#271209)

-------------------------------------------------------------------
Mon Nov 20 14:46:48 CET 2006 - mvidner@suse.cz

- Have all yast packages with 2.14.x in OS-10.2.
- 2.14.0

-------------------------------------------------------------------
Fri Oct 13 14:17:00 CEST 2006 - mvidner@suse.cz

- Recommend nfs-utils for showmount (#150382).
- Align table editing buttons to the left (#211570).
- 2.13.5

-------------------------------------------------------------------
Mon Sep 11 17:36:24 CEST 2006 - mvidner@suse.cz

- Fixed Progress nesting (#202351).
- Using autodocs-ycp.ami (with parentheses for automake-1.9.6).
- 2.13.4

-------------------------------------------------------------------
Tue Mar  7 17:20:26 CET 2006 - mvidner@suse.cz

- Converted neededforbuild to BuildRequires
  and removed yast2-devel-packages.
- 2.13.3

-------------------------------------------------------------------
Mon Jan 16 15:28:38 CET 2006 - mvidner@suse.cz

- Again adjusted test cases for NetworkManager related changes (~#135595).
- 2.13.2

-------------------------------------------------------------------
Thu Jan  5 10:14:49 CET 2006 - mvidner@suse.cz

- Adjusted testsuite for changes in firewall code.
- 2.13.1

-------------------------------------------------------------------
Fri Sep 23 16:07:44 CEST 2005 - mvidner@suse.cz

- Moved RNC schema from autoyast2.rpm.
- 2.13.0

-------------------------------------------------------------------
Fri Aug 12 14:07:13 CEST 2005 - mvidner@suse.cz

- Do not report error if no shares were mounted because of "noauto"
  (#74597).
- More robust parsing of showexports -e (#91184).
- Fixed check_ycp errors. Added comments for translators and ycpdoc.
- 2.12.3

-------------------------------------------------------------------
Wed May 18 16:51:24 CEST 2005 - mvidner@suse.cz

- Texts proofread by rwalter.
- 2.12.2

-------------------------------------------------------------------
Fri Apr 22 14:02:27 CEST 2005 - mvidner@suse.cz

- Updated the list of valid mount options to include "users" (#74718).
- 2.12.1

-------------------------------------------------------------------
Wed Mar 16 15:49:07 CET 2005 - mvidner@suse.cz

- Recent releases of SUSE Linux ignore ICMP broadcasts,
  so use RPC broadcasts for finding NFS servers (#71064).
- 2.11.7

-------------------------------------------------------------------
Thu Feb 10 17:53:08 CET 2005 - mvidner@suse.cz

- Another testsuite adjustment for firewall.
- 2.11.6

-------------------------------------------------------------------
Mon Feb  7 16:43:52 CET 2005 - mvidner@suse.cz

- Merged proofread texts.
- 2.11.5

-------------------------------------------------------------------
Mon Jan 31 13:50:04 CET 2005 - mvidner@suse.cz

- Adjusted testsuite for changes in firewall (build fix).
- 2.11.4

-------------------------------------------------------------------
Fri Jan 14 10:00:18 CET 2005 - jsuchome@suse.cz

- added command line interface functionality
- 2.11.3

-------------------------------------------------------------------
Mon Jan  3 13:54:22 CET 2005 - mvidner@suse.cz

- Adjusted for firewall's move to yast2.rpm.
- Using Progress::set.
- 2.11.2

-------------------------------------------------------------------
Thu Nov  4 11:26:51 CET 2004 - mvidner@suse.cz

- Replaced selects by brackets, fixing build.
- 2.11.1

-------------------------------------------------------------------
Wed Sep 15 15:40:43 CEST 2004 - mvidner@suse.cz

- Use Package instead of Require.
- 2.10.5

-------------------------------------------------------------------
Tue Sep 14 09:15:47 CEST 2004 - jsrain@suse.cz

- adapted testsuite to more changes in yast2-firewall
- 2.10.4

-------------------------------------------------------------------
Mon Sep  6 17:47:49 CEST 2004 - mvidner@suse.cz

- Adjusted testsuite to changes in yast2-firewall (#44650).
- 2.10.3

-------------------------------------------------------------------
Tue Aug 31 00:13:44 CEST 2004 - nashif@suse.de

- use modified flag (#43904)

-------------------------------------------------------------------
Fri Aug 27 11:32:20 CEST 2004 - mvidner@suse.cz

- Added Open Firewall button.
- 2.10.1

-------------------------------------------------------------------
Mon Jun 21 10:59:04 CEST 2004 - mvidner@suse.cz

- Added "testedfiles" to test cases to make it work with the new testsuite.
- Added a skeleton of the command line interface.
- 2.10.0

-------------------------------------------------------------------
Fri Apr  2 15:08:31 CEST 2004 - mvidner@suse.cz

- changed license to GPL
- 2.9.11

-------------------------------------------------------------------
Wed Mar 31 17:43:15 CEST 2004 - mvidner@suse.cz

- use nfsboot (sm_notify) instead of nfslock (rpc.statd) (#36737)
- 2.9.10

-------------------------------------------------------------------
Mon Mar 15 09:39:59 CET 2004 - mvidner@suse.cz

- fixed canceling Abort (#35991)
- tell the user if showmount is missing
- re-enabled testsuite
- 2.9.9

-------------------------------------------------------------------
Wed Mar 10 08:56:43 CET 2004 - kkaempf@suse.de

- disable testsuite
- 2.9.8

-------------------------------------------------------------------
Mon Mar  8 19:59:57 CET 2004 - lslezak@suse.cz

- use Sequencer::
- set icon
- version 2.9.7

-------------------------------------------------------------------
Fri Mar  5 15:49:18 CET 2004 - mvidner@suse.cz

- added type information (lslezak)
- 2.9.6

-------------------------------------------------------------------
Fri Feb 20 13:12:07 CET 2004 - lslezak@suse.cz

- start/stop nfslock service (#34151)
- use module Service::
- NI fixes (data types)
- testsuite update
- version 2.9.5

-------------------------------------------------------------------
Thu Feb 19 13:11:54 CET 2004 - lslezak@suse.cz

- removed yast2-packager from neededforbuild
- version 2.9.4

-------------------------------------------------------------------
Fri Feb 13 15:46:34 CET 2004 - lslezak@suse.cz

- NI fixes (backquote in agent, nil checking, removed globals)
- version 2.9.3

-------------------------------------------------------------------
Tue Feb 10 10:07:04 CET 2004 - lslezak@suse.cz

- removed *.y2cc file
- version 2.9.2

-------------------------------------------------------------------
Tue Feb  3 13:52:19 CET 2004 - lslezak@suse.cz

- testsuite: NI fixes, update
- version 2.9.1

-------------------------------------------------------------------
Thu Nov 20 12:30:39 CET 2003 - lslezak@suse.cz

- use UI:: file popup dialog
- version 2.9.0

-------------------------------------------------------------------
Thu Sep 11 06:33:05 CEST 2003 - nashif@suse.de

- #30291: return list of required packages for autoinstallation

-------------------------------------------------------------------
Fri Sep  5 09:36:56 CEST 2003 - lslezak@suse.de

- merged texts from proofread
- version 2.8.5

-------------------------------------------------------------------
Thu Aug 14 16:25:04 CEST 2003 - jsuchome@suse.de

- added writing progress bar (due to #28729)
- 2.8.4

-------------------------------------------------------------------
Mon Aug 11 10:54:51 CEST 2003 - lslezak@suse.cz

- new Mount and Unmount functions
- added yast2-packager to neededforbuild
- merged proofread texts
- version 2.8.3

-------------------------------------------------------------------
Mon Aug  4 17:18:07 CEST 2003 - mvidner@suse.cz

- Kicked the "Really save?" and "Successfully saved" popups (#28322).
- Added desktop file (supersedes y2cc file).
- 2.8.2

-------------------------------------------------------------------
Fri Jun 20 16:57:34 CEST 2003 - mvidner@suse.cz

- Using Require, Label and Popup.
- 2.8.1

-------------------------------------------------------------------
Fri Mar 28 14:28:44 CET 2003 - mvidner@suse.de

- Made the host browsing list display only NFS servers
  instead of all hosts on the LAN.
- Added a button to select from a list of exported directories
  of a NFS server.
- 2.8.0

-------------------------------------------------------------------
Mon Mar  3 14:28:31 CET 2003 - mvidner@suse.de

- Import accepts empty list and can reset settings (nashif).
- 2.7.3

-------------------------------------------------------------------
Wed Feb 12 10:42:29 CET 2003 - mvidner@suse.de

- Changed _auto::Result to Export (nashif).
- 2.7.2

-------------------------------------------------------------------
Mon Feb  3 17:08:12 CET 2003 - mvidner@suse.de

- Added Read to _auto (nashif).
- 2.7.1

-------------------------------------------------------------------
Mon Jan 20 10:20:15 CET 2003 - mvidner@suse.de

- Using the new *_auto dispatcher (nashif).
- Added function key shortcuts in ncurses.
- 2.7.0

-------------------------------------------------------------------
Mon Aug 26 15:46:55 CEST 2002 - mvidner@suse.cz

- Make "yast2 nfs-client" invoke "yast2 nfs" (#17570).
- 2.6.11

-------------------------------------------------------------------
Sun Aug 11 22:55:43 CEST 2002 - mvidner@suse.cz

- Let the table keep the keyboard focus (#16116 workaround).
- Fixed autoyast writing (nashif).
- 2.6.10

-------------------------------------------------------------------
Wed Jul 31 19:03:19 CEST 2002 - mvidner@suse.cz

- Added comments for translators
- yast2-runlevel is no longer required.
- Updated screenshots
- 2.6.9

-------------------------------------------------------------------
Wed Jul 17 13:46:09 CEST 2002 - mvidner@suse.cz

- Allow directories with spaces (#15524).
- 2.6.8

-------------------------------------------------------------------
Fri Jul 12 16:08:16 CEST 2002 - arvin@suse.de

- use proper namespace for Args and CallFunction (#16776)

-------------------------------------------------------------------
Fri Jul 12 14:45:16 CEST 2002 - mvidner@suse.cz

- Fixed dependencies, using devtools 2.6.6.
- 2.6.6

-------------------------------------------------------------------
Thu Jul 04 21:31:21 CEST 2002 - arvin@suse.de

- moved non binary files to /usr/share/YaST2

-------------------------------------------------------------------
Fri Jun 28 10:48:37 CEST 2002 - mvidner@suse.cz

- Renamed to "yast2-nfs-client".
- 2.6.3

-------------------------------------------------------------------
Wed Jun 26 14:19:21 CEST 2002 - mvidner@suse.cz

- Pot file included.
- Removed dependency on translation package.
- Adapted to changed any-agent interface.
- 2.6.2

-------------------------------------------------------------------
Mon May 27 11:56:22 CEST 2002 - mvidner@suse.cz

- Current autoyast interface (nashif)
- WM close button works as Abort
- Fix for automake 1.6
- 2.6.1

-------------------------------------------------------------------
Fri Feb 15 13:52:12 CET 2002 - mvidner@suse.cz

- Another proofreading.
- 2.5.10

-------------------------------------------------------------------
Mon Feb 11 09:59:12 CET 2002 - mvidner@suse.cz

- 'Finish' button does not change to 'Next'. Help fixed accordingly.
- Added SetFocus to input popups.
- 2.5.9

-------------------------------------------------------------------
Wed Jan 30 16:39:37 CET 2002 - mvidner@suse.cz

- Had the English texts proofread.
- 2.5.8

-------------------------------------------------------------------
Mon Jan 28 11:14:10 CET 2002 - mvidner@suse.cz

- Autoinst: fixed map keys.
- Autoinst: uses WriteOnly.
- 2.5.7

-------------------------------------------------------------------
Fri Jan 18 17:12:41 CET 2002 - mvidner@suse.cz

- SetFocus to the invalid input field. (bug #12323).
- Delete and activation fixed (module conversion bugs).
- Using Report::
- 2.5.6

-------------------------------------------------------------------
Wed Jan  9 09:48:46 CET 2002 - mvidner@suse.cz

- Removed old menu entry.
- 2.5.5

-------------------------------------------------------------------
Mon Dec 17 17:59:46 CET 2001 - mvidner@suse.cz

- Added an autoinstalation client.
- 2.5.4

-------------------------------------------------------------------
Tue Dec  4 09:08:44 CET 2001 - mvidner@suse.cz

- Added default values for selects.
- 2.5.3

-------------------------------------------------------------------
Wed Nov 28 10:18:38 CET 2001 - mvidner@suse.cz

- Converted to a Module.
- Migrated to y2autoconf and create-spec.
- 2.5.2

-------------------------------------------------------------------
Tue Nov 13 09:31:34 CET 2001 - mvidner@suse.cz

- Added default values for lookups.
- 2.5.1

-------------------------------------------------------------------
Thu Sep 20 20:25:21 CEST 2001 - mvidner@suse.cz

- Fixed #11079: noauto and other generic options were refused.
- Also correctly says Wrong option instead of Wrong option format
- and strips spaces instead of giving a confusing error.
- 2.4.12

-------------------------------------------------------------------
Fri Sep 14 17:32:45 CEST 2001 - mvidner@suse.cz

- Added missing keyboard focus to OK buttons (#9915) (2.4.11)

-------------------------------------------------------------------
Thu Sep  6 10:31:24 CEST 2001 - mvidner@suse.cz

- Dialog size and spacing fixes (for ncurses). (2.4.10)

-------------------------------------------------------------------
Mon Sep  3 13:24:21 CEST 2001 - mvidner@suse.cz

- Use yast2-config-runlevel.
- Start portmap only if not running already (Bug #9999).
- Strip a trailing slash off pathnames (it confused "rcnfs status").
- 2.4.9

-------------------------------------------------------------------
Fri Aug 31 00:49:12 CEST 2001 - ro@suse.de

- added <libycp-devel> to neededforbuild (for testsuite)

-------------------------------------------------------------------
Thu Aug 23 16:32:51 CEST 2001 - mvidner@suse.cz

- Added documentation in a devel subpackage (2.4.7)

-------------------------------------------------------------------
Tue Aug 21 16:50:27 CEST 2001 - mvidner@suse.cz

- Only one <p> per string. (2.4.6)

-------------------------------------------------------------------
Tue Aug  7 17:15:57 CEST 2001 - mvidner@suse.cz

- Changed from RPM Requires to require.ycp.
- 2.4.5

-------------------------------------------------------------------
Mon Jul 30 11:41:13 CEST 2001 - mvidner@suse.cz

- Turned off autoheader.
- UI bug in test suite: sformat(UI(_(...))) -> sformat(_(...))
- Replaced _("&OK") by OKButtonLabel() etc.
- Unified the buttons to Add-Edit-Delete.
- Made keyboard shortcuts unique.
- version 2.4.4

-------------------------------------------------------------------
Tue Jul 24 15:07:50 CEST 2001 - mvidner@suse.cz

- Fixed a stupid error in the specfile.
- version 2.4.3

-------------------------------------------------------------------
Mon Jul 23 17:02:10 CEST 2001 - mvidner@suse.cz

- Fixed calling the writing function, fixed obsolete Mkdir call.
- added a testsuite
- Requires portmap
- version 2.4.2

-------------------------------------------------------------------
Thu Jul 19 12:00:00 CEST 2001 - msvec@suse.cz

- correct textdomain
- correct provides
- version 2.4.1

-------------------------------------------------------------------
Wed Jul 18 19:31:01 CEST 2001 - msvec@suse.cz

- split of the yast2-config-network
- version 2.4.0<|MERGE_RESOLUTION|>--- conflicted
+++ resolved
@@ -1,14 +1,14 @@
 -------------------------------------------------------------------
-<<<<<<< HEAD
 Sun Nov 25 19:16:53 UTC 2018 - Noah Davis <noahadvs@gmail.com>
 
 - Provide icon with module (boo#1109310)
-=======
+- 4.1.2
+
+-------------------------------------------------------------------
 Tue Nov 27 11:49:07 UTC 2018 - jreidinger@suse.com
 
 - fix build failure caused by changes in storage-ng
   (related to change done for bsc#1088426)
->>>>>>> 4648cac3
 - 4.1.1
 
 -------------------------------------------------------------------
