--- conflicted
+++ resolved
@@ -11,14 +11,8 @@
 # As soon as nfs-utils reaches version 1.2.9 there should be another update.
 BuildRequires:	nfs-client < 1.2.9
 #ag_showexports moved to yast2 base
-<<<<<<< HEAD
-#Wizard::SetDesktopTitleAndIcon
+# introduces extended IPv6 support.
 Requires:       yast2 >= 2.23.6
-=======
-# yast2 2.17.121 introduces extended IPv6 support.
-Requires:	yast2 >= 2.17.121
-BuildRequires:  yast2 >= 2.17.121
->>>>>>> ca5d7f87
 #idmapd_conf agent
 Requires:       yast2-nfs-common >= 2.24.0
 # showmount, #150382, #286300
