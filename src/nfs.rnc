<<<<<<< HEAD
nfs =
  element nfs {
    element enable_nfs4 { BOOLEAN }? &
    element idmapd_domain { text }? &
    element nfs_entries {
      LIST,
      element nfs_entry {
        element server_path { text }
        & element mount_point { text }
        & element vfstype {text}?
        & element nfs_options { text }
      }*
    }
=======
# hack: the <nfs> list is heterogeneous,
# with an optional first entry which carries the global options
# bnc#820989

nfs_global_options_content = (
    element enable_nfs4 { BOOLEAN }? &
    element enable_nfs_gss { BOOLEAN }? &
    element idmapd_domain { text }?
)

nfs_entry_content = (
      element server_path { text }
    & element mount_point { text }
    & element vfstype {text}?
    & element nfs_options { text }
)

nfs =
  element nfs {
    LIST,
    element nfs_entry {
        nfs_global_options_content
    }? ,
    element nfs_entry {
        nfs_entry_content
    }*
>>>>>>> ca5d7f87
  }<|MERGE_RESOLUTION|>--- conflicted
+++ resolved
@@ -1,27 +1,4 @@
-<<<<<<< HEAD
-nfs =
-  element nfs {
-    element enable_nfs4 { BOOLEAN }? &
-    element idmapd_domain { text }? &
-    element nfs_entries {
-      LIST,
-      element nfs_entry {
-        element server_path { text }
-        & element mount_point { text }
-        & element vfstype {text}?
-        & element nfs_options { text }
-      }*
-    }
-=======
-# hack: the <nfs> list is heterogeneous,
-# with an optional first entry which carries the global options
-# bnc#820989
-
-nfs_global_options_content = (
-    element enable_nfs4 { BOOLEAN }? &
-    element enable_nfs_gss { BOOLEAN }? &
-    element idmapd_domain { text }?
-)
+# It is complicated.
 
 nfs_entry_content = (
       element server_path { text }
@@ -30,7 +7,44 @@
     & element nfs_options { text }
 )
 
-nfs =
+# SLE11-SP2 and earlier, openSUSE 11.2 and earlier:
+# A list of entries
+# (This definition is unused below but provided for historical context)
+nfs_sle11_sp2 = 
+  element nfs {
+    LIST,
+    element nfs_entry {
+        nfs_entry_content
+    }*
+  }
+
+# openSUSE 11.3-12.3 (since yast2-nfs-client-2.19.1, openSUSE-11.3, 2010):
+# Switched to a map so that we can have global options
+
+nfs_global_options_content = (
+    element enable_nfs4 { BOOLEAN }? &
+    element enable_nfs_gss { BOOLEAN }? &
+    element idmapd_domain { text }?
+)
+
+nfs_os113_123 =
+  element nfs {
+    nfs_global_options_content,
+    element nfs_entries {
+      LIST,
+      element nfs_entry {
+        nfs_entry_content
+      }*
+    }
+
+# Now we want to port the options to SLE11-SP3.
+# But the AutoYaST core does not allow switching a list to a map!
+# bnc#820989
+
+# SLE11-SP3:
+# a list, like in SLE11-SP2, but
+# with an optional first entry which carries the global options
+nfs_sle11_sp3 =
   element nfs {
     LIST,
     element nfs_entry {
@@ -39,5 +53,10 @@
     element nfs_entry {
         nfs_entry_content
     }*
->>>>>>> ca5d7f87
-  }+  }
+
+# openSUSE-13.1:
+# Merge: allow all formats
+# Well, on this layer only. The AY core still allows a map only.
+# Needs to be fixed there.
+nfs = nfs_os113_123 | nfs_sle11_sp3